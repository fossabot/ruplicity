use std::collections::HashMap;
use std::fmt::{self, Display, Formatter};
use std::io::{self, Read};
use std::iter::Iterator;
use std::path::{Component, Path, PathBuf};
use std::slice;

use flate2::read::GzDecoder;
use tar;
use time::Timespec;

use backend::Backend;
use collections::{CollectionsStatus, SignatureFile};
use time_utils::to_pretty_local;


#[derive(Debug)]
pub struct BackupFiles {
    chains: Vec<Chain>,
    ug_map: UserGroupMap,
}

pub struct Snapshot<'a> {
    index: u8,
    chain: &'a Chain,
    backup: &'a BackupFiles,
}

/// Informations about a file inside a backup snapshot.
#[derive(Debug)]
pub struct File<'a> {
    path: &'a Path,
    info: &'a PathInfo,
    ug_map: &'a UserGroupMap,
}

/// A series of backup snapshots, in creation order.
pub struct Snapshots<'a> {
    chain_iter: slice::Iter<'a, Chain>,
    chain: Option<&'a Chain>,
    snapshot_id: u8,
    backup: &'a BackupFiles,
}

/// Files inside a backup snapshot.
#[derive(Clone)]
pub struct SnapshotFiles<'a> {
    index: u8,
    iter: slice::Iter<'a, PathSnapshots>,
    backup: &'a BackupFiles,
}

/// Allows to display files of a snapshot, in a `ls -s` unix command style.
pub struct SnapshotFilesDisplay<'a>(SnapshotFiles<'a>);


#[derive(Copy, Clone, Debug)]
enum DiffType {
    Signature,
    Snapshot,
    Deleted,
}

/// Store separately informations about the signatures and informations about the paths in the
/// signatures. This allows to reuse informations between snapshots and avoid duplicating them.
#[derive(Debug)]
struct Chain {
    timestamps: Vec<Timespec>,
    files: Vec<PathSnapshots>,
}

#[derive(Debug)]
struct PathSnapshots {
    // the directory or file path
    path: PathBuf,
    // all the snapshots for this path
    snapshots: Vec<PathSnapshot>,
}

#[derive(Debug)]
struct PathSnapshot {
    // info are None if the snapshot has deleted this path
    info: Option<PathInfo>,
    // the index of the snapshot in the chain
    index: u8,
}

#[derive(Debug)]
struct PathInfo {
    mtime: Timespec,
    uid: Option<u32>,
    gid: Option<u32>,
    mode: Option<u32>,
    size_hint: Option<(usize, usize)>,
}

#[derive(Debug)]
struct UserGroupMap {
    uid_map: HashMap<u32, String>,
    gid_map: HashMap<u32, String>,
}

#[derive(Debug)]
struct ModeDisplay(Option<u32>);


impl BackupFiles {
    pub fn new<B: Backend>(backend: &B) -> io::Result<BackupFiles> {
        let collection = {
            let filenames = try!(backend.get_file_names());
            CollectionsStatus::from_filenames(filenames)
        };
        let mut chains: Vec<Chain> = Vec::new();
        let mut ug_map = UserGroupMap::new();
        let coll_chains = collection.signature_chains();
        for coll_chain in coll_chains {
            // translate collections::SignatureChain into a Chain
            let mut chain = Chain {
                timestamps: Vec::new(),
                files: Vec::new(),
            };
            // add to the chain the full signature and all the incremental signatures
            // if an error occurs in the full signature exit
            let file = try!(backend.open_file(coll_chain.fullsig.file_name.as_ref()));
            try!(add_sigfile_to_chain(&mut chain, &mut ug_map, file, &coll_chain.fullsig));
            for inc in &coll_chain.inclist {
                // TODO: if an error occurs here, do not exit with an error, instead
                // break the iteration and store the error inside the chain
                let file = try!(backend.open_file(inc.file_name.as_ref()));
                try!(add_sigfile_to_chain(&mut chain, &mut ug_map, file, &inc));
            }
            chains.push(chain);
        }
        Ok(BackupFiles {
            chains: chains,
            ug_map: ug_map,
        })
    }

    pub fn snapshots(&self) -> Snapshots {
        let mut iter = self.chains.iter();
        let first_chain = iter.next();
        Snapshots {
            chain_iter: iter,
            chain: first_chain,
            snapshot_id: 0,
            backup: &self,
        }
    }
}


impl<'a> Iterator for Snapshots<'a> {
    type Item = Snapshot<'a>;

    fn next(&mut self) -> Option<Snapshot<'a>> {
        loop {
            if let Some(chain) = self.chain {
                if let Some(_) = chain.timestamps.get(self.snapshot_id as usize) {
                    let result = Some(Snapshot {
                        index: self.snapshot_id,
                        chain: chain,
                        backup: self.backup,
                    });
                    self.snapshot_id += 1;
                    return result;
                } else {
                    // this chain is completed
                    // go to next chain
                    self.chain = self.chain_iter.next();
                    self.snapshot_id = 0;
                }
            } else {
                // no other chains are present
                return None;
            }
        }
    }
}


impl<'a> Snapshot<'a> {
    pub fn time(&self) -> Timespec {
        self.chain.timestamps[self.index as usize]
    }

    pub fn files(&self) -> SnapshotFiles<'a> {
        SnapshotFiles {
            index: self.index,
            iter: self.chain.files.iter(),
            backup: self.backup,
        }
    }
}


impl<'a> SnapshotFiles<'a> {
    /// Returns a displayable struct for the files.
    ///
    /// Needs to consume `self`, because it has to iterate over all the files before displaying
    /// them, because alignment information is needed.
    pub fn to_display(self) -> SnapshotFilesDisplay<'a> {
        SnapshotFilesDisplay(self)
    }
}

impl<'a> Iterator for SnapshotFiles<'a> {
    type Item = File<'a>;

    fn next(&mut self) -> Option<File<'a>> {
        let index = self.index;     // prevents borrow checker complains
        for path_snapshots in &mut self.iter {
            if let Some(s) = path_snapshots.snapshots.iter().rev().find(|s| s.index <= index) {
                // now we have a path info present in this snapshot
                // if it is not deleted return it
                if let Some(ref info) = s.info {
                    return Some(File {
                        path: path_snapshots.path.as_ref(),
                        info: info,
                        ug_map: &self.backup.ug_map,
                    });
                }
            }
        }
        None
    }
}

impl<'a> Display for SnapshotFilesDisplay<'a> {
    fn fmt(&self, f: &mut Formatter) -> Result<(), fmt::Error> {
        use std::io::Write;
        use tabwriter::TabWriter;

        let mut tw = TabWriter::new(Vec::new());
        for file in self.0.clone() {
            try_or_fmt_err!(write!(&mut tw, "{}\n", file));
        }
        try_or_fmt_err!(tw.flush());
        let written = try_or_fmt_err!(String::from_utf8(tw.unwrap()));
        write!(f, "{}", written)
    }
}


impl<'a> File<'a> {
    /// Returns the full path of the file.
    pub fn path(&self) -> &'a Path {
        self.path
    }

    pub fn userid(&self) -> Option<u32> {
        self.info.uid
    }

    pub fn groupid(&self) -> Option<u32> {
        self.info.gid
    }

    pub fn mode(&self) -> Option<u32> {
        self.info.mode
    }

    /// Returns the name of the owner user.
    pub fn username(&self) -> Option<&'a str> {
        self.info.uid.and_then(|uid| self.ug_map.get_user_name(uid))
    }

    /// Returns the name of the group.
    pub fn groupname(&self) -> Option<&'a str> {
        self.info.gid.and_then(|gid| self.ug_map.get_group_name(gid))
    }

    /// Returns the time of the last modification.
    pub fn mtime(&self) -> Timespec {
        self.info.mtime
    }

    /// Returns a lower and upper bound in bytes on the file size.
    pub fn size_hint(&self) -> Option<(usize, usize)> {
        self.info.size_hint
    }
}

impl<'a> Display for File<'a> {
    fn fmt(&self, f: &mut Formatter) -> Result<(), fmt::Error> {
        write!(f,
               "{}\t{}\t{}\t{}\t{}",
               ModeDisplay(self.mode()),
               self.username().unwrap_or("?"),
               self.groupname().unwrap_or("?"),
               to_pretty_local(self.mtime()),
               // handle special case for the root:
               // the path is empty, return "." instead
               self.path()
                   .to_str()
                   .map_or("?", |p| {
                       if p.is_empty() {
                           "."
                       } else {
                           p
                       }
                   }))
    }
}


impl UserGroupMap {
    pub fn new() -> Self {
        UserGroupMap {
            uid_map: HashMap::new(),
            gid_map: HashMap::new(),
        }
    }

    pub fn add_user(&mut self, uid: u32, name: String) -> bool {
        self.uid_map.insert(uid, name).is_none()
    }

    pub fn add_group(&mut self, gid: u32, name: String) -> bool {
        self.gid_map.insert(gid, name).is_none()
    }

    pub fn get_user_name(&self, uid: u32) -> Option<&str> {
        self.uid_map.get(&uid).map(AsRef::as_ref)
    }

    pub fn get_group_name(&self, gid: u32) -> Option<&str> {
        self.gid_map.get(&gid).map(AsRef::as_ref)
    }
}


impl Display for ModeDisplay {
<<<<<<< HEAD
    fn fmt(&self, f: &mut Formatter) -> Result<(), fmt::Error> {
=======
    #[cfg_attr(rustfmt, rustfmt_skip)]
    fn fmt(&self, f: &mut Formatter) -> Result<(), Error> {
>>>>>>> 1f18acf1
        // from octal permissions to rwx ls style
        if let Some(mode) = self.0 {
            let special = mode >> 9;
            // index iterates over user, group, other
            for i in (0..3).rev() {
                let curr = mode >> (i * 3);
                let r = if curr & 0b100 > 0 { "r" } else { "-" };
                let w = if curr & 0b010 > 0 { "w" } else { "-" };
                // executable must handle the special permissions
                let x = match (curr & 0b001 > 0, special & (1 << i) > 0) {
                    (true, false) => "x",
                    (false, false) => "-",
                    (true, true) => if i == 0 { "t" } else { "s" },
                    (false, true) => if i == 0 { "T" } else { "S" },
                };
                try!(write!(f, "{}{}{}", r, w, x));
            }
            Ok(())
        } else {
            write!(f, "?")
        }
    }
}


fn add_sigfile_to_chain<R: Read>(chain: &mut Chain,
                                 ug_map: &mut UserGroupMap,
                                 file: R,
                                 sigfile: &SignatureFile)
                                 -> io::Result<()> {
    let result = {
        let snapshot_id = chain.timestamps.len() as u8;
        if sigfile.compressed {
            let gz_decoder = try!(GzDecoder::new(file));
            add_sigtar_to_snapshots(&mut chain.files,
                                    ug_map,
                                    tar::Archive::new(gz_decoder),
                                    snapshot_id)
        } else {
            add_sigtar_to_snapshots(&mut chain.files,
                                    ug_map,
                                    tar::Archive::new(file),
                                    snapshot_id)
        }
    };
    if result.is_ok() {
        // add to the list of signatures only if everything is ok
        // we do not need to cleanup the chain if someting went wrong, because if the
        // list of signatures is not updated, the change is not observable
        chain.timestamps.push(sigfile.time);
    }
    result
}

fn add_sigtar_to_snapshots<R: Read>(snapshots: &mut Vec<PathSnapshots>,
                                    ug_map: &mut UserGroupMap,
                                    mut tar: tar::Archive<R>,
                                    snapshot_id: u8)
                                    -> io::Result<()> {
    let mut new_files: Vec<PathSnapshots> = Vec::new();
    {
        let mut old_snapshots = snapshots.iter_mut().peekable();
        for tarfile in try!(tar.files_mut()) {
            // we can ignore paths with errors
            // the only problem here is that we miss some change in the chain, but it is
            // better than abort the whole signature
            let mut tarfile = unwrap_or_continue!(tarfile);
            let size_hint = compute_size_hint(&mut tarfile);
            let path = unwrap_or_continue!(tarfile.header().path());
            let (difftype, path) = unwrap_opt_or_continue!(parse_snapshot_path(&path));
            let info = match difftype {
                DiffType::Signature | DiffType::Snapshot => {
                    let header = tarfile.header();
                    let time = Timespec::new(header.mtime().unwrap_or(0) as i64, 0);
                    if let (Ok(uid), Some(name)) = (header.uid(), header.username()) {
                        ug_map.add_user(uid, name.to_owned());
                    }
                    if let (Ok(gid), Some(name)) = (header.gid(), header.groupname()) {
                        ug_map.add_group(gid, name.to_owned());
                    }
                    Some(PathInfo {
                        mtime: time,
                        uid: header.uid().ok(),
                        gid: header.gid().ok(),
                        mode: header.mode().ok(),
                        size_hint: size_hint,
                    })
                }
                _ => None,
            };
            let new_snapshot = PathSnapshot {
                info: info,
                index: snapshot_id,
            };
            // find the current path in the old snapshots
            // note: they are ordered
            let position = {
                let mut position: Option<&mut PathSnapshots> = None;
                loop {
                    let mut found = false;
                    if let Some(path_snapshots) = old_snapshots.peek() {
                        let old_path = path_snapshots.path.as_path();
                        if old_path == path {
                            // this path is already present in old snapshots: update them
                            found = true;
                        } else if old_path > path {
                            // we've already reached the first item next to the current path
                            // so, the path is not present in old snapshots
                            break;
                        }
                    }
                    if found {
                        let path_snapshots = old_snapshots.next().unwrap();
                        position = Some(path_snapshots);
                    } else {
                        // we have not found the element, so 'old_path < path' or there are no
                        // more paths to check:
                        // continue the loop if there are more elements
                        if !old_snapshots.next().is_some() {
                            break;
                        }
                    }
                }
                position
            };
            if let Some(path_snapshots) = position {
                path_snapshots.snapshots.push(new_snapshot);
            } else {
                // the path is not present in the old snapshots: add to new list
                new_files.push(PathSnapshots {
                    path: path.to_path_buf(),
                    snapshots: vec![new_snapshot],
                });
            }
        }
    }
    // merge the new files with old snapshots
    if !new_files.is_empty() {
        // TODO: Performance hurt here: we have two sorted arrays to merge,
        // better to use this algorithm: http://stackoverflow.com/a/4553321/1667955
        snapshots.extend(new_files.into_iter());
        snapshots.sort_by(|a, b| a.path.cmp(&b.path));
    }
    Ok(())
}

fn parse_snapshot_path(path: &Path) -> Option<(DiffType, &Path)> {
    // split the path in (first directory, the remaining path)
    // the first is the type, the remaining is the real path
    let mut pcomps = path.components();
    let pfirst = try_opt!(pcomps.next());
    if let Component::Normal(strfirst) = pfirst {
        let difftype = match strfirst.to_str() {
            Some("signature") => DiffType::Signature,
            Some("snapshot") => DiffType::Snapshot,
            Some("deleted") => DiffType::Deleted,
            _ => {
                return None;
            }
        };
        let realpath = pcomps.as_path();
        Some((difftype, realpath))
    } else {
        None
    }
}

fn compute_size_hint<R: Read>(file: &mut tar::File<R>) -> Option<(usize, usize)> {
    let difftype = {
        let path = try_opt!(file.header().path().ok());
        let (difftype, _) = try_opt!(parse_snapshot_path(&path));
        difftype
    };
    match difftype {
        DiffType::Signature => compute_size_hint_signature(file),
        DiffType::Snapshot => compute_size_hint_snapshot(file),
        _ => None,
    }
}

/// Gives a hint on the file size, computing it from the signature file.
///
/// This function returns the lower and upper bound of the file size in bytes. On error returns
/// `None`.
///
/// # Examples
///
/// ```rust
/// use std::io::Cursor;
/// use ruplicity::signatures::compute_size_hint_signature;
///
/// let bytes = vec![0x72, 0x73, 0x01, 0x36, 0x00, 0x00, 0x02, 0x00, 0x00, 0x00, 0x00, 0x08,
///                  0xaf, 0xb8, 0x99, 0x27, 0x6f, 0x3a, 0x17, 0xc2, 0xc1, 0x4e, 0x76, 0x83];
/// let mut cursor = Cursor::new(bytes);
/// let computed = compute_size_hint_signature(&mut cursor);
/// assert_eq!(computed, Some((0, 512)));
/// ```
pub fn compute_size_hint_signature<R: Read>(file: &mut R) -> Option<(usize, usize)> {
    use byteorder::{BigEndian, ReadBytesExt};

    // for signature file format see Docs.md
    let magic = try_opt!(file.read_u32::<BigEndian>().ok());
    if magic != 0x72730136 {
        None
    } else {
        // read the header
        let file_block_len_bytes = try_opt!(file.read_u32::<BigEndian>().ok()) as usize;
        let ss_len = try_opt!(file.read_u32::<BigEndian>().ok()) as usize;
        let sign_block_len_bytes = 4 + ss_len;
        // the remaining part of the file are blocks
        let num_blocks = file.bytes().count() / sign_block_len_bytes;

        let max_file_len = file_block_len_bytes * num_blocks;
        if max_file_len > file_block_len_bytes {
            Some((max_file_len - file_block_len_bytes + 1, max_file_len))
        } else {
            // avoid underflow
            Some((0, max_file_len))
        }
    }
}

fn compute_size_hint_snapshot<R: Read>(file: &mut R) -> Option<(usize, usize)> {
    let bytes = file.bytes().count();
    Some((bytes, bytes))
}

// used for tests only
#[cfg(test)]
#[doc(hidden)]
pub fn _mode_display(mode: Option<u32>) -> String {
    format!("{}", ModeDisplay(mode))
}


#[cfg(test)]
mod test {
    use super::*;
    use backend::local::LocalBackend;
    use time_utils::{parse_time_str, to_pretty_local};
    use time_utils::test_utils::set_time_zone;

    use std::path::Path;
    use time::Timespec;


    #[derive(Debug, Clone, Eq, PartialEq)]
    struct FileTest<'a> {
        path: &'a Path,
        mtime: Timespec,
        uname: &'a str,
        gname: &'a str,
    }

    impl<'a> FileTest<'a> {
        pub fn from_file(file: &File<'a>) -> Self {
            FileTest {
                path: file.path(),
                mtime: file.mtime(),
                uname: file.username().unwrap(),
                gname: file.groupname().unwrap(),
            }
        }

        pub fn from_info(path: &'a Path, mtime: &'a str, uname: &'a str, gname: &'a str) -> Self {
            FileTest {
                path: path,
                mtime: parse_time_str(mtime).unwrap(),
                uname: uname,
                gname: gname,
            }
        }
    }

    fn make_ftest<'a>(path: &'a str, time: &'a str) -> FileTest<'a> {
        FileTest::from_info(Path::new(path), time, "michele", "michele")
    }

    fn get_single_vol_files() -> Vec<Vec<FileTest<'static>>> {
        // the utf-8 invalid path name is apparently not testable
        // so, we are going to ignore it
        //
        // snapshot 1
        let s1 = vec![make_ftest("", "20020928t183059z"),
                      make_ftest("changeable_permission", "20010828t182330z"),
                      make_ftest("deleted_file", "20020727t230005z"),
                      make_ftest("directory_to_file", "20020727t230036z"),
                      make_ftest("directory_to_file/file", "20020727t230036z"),
                      make_ftest("executable", "20010828t073429z"),
                      make_ftest("executable2", "20010828t181927z"),
                      make_ftest("fifo", "20010828t073246z"),
                      make_ftest("file_to_directory", "20020727t232354z"),
                      make_ftest("largefile", "20020731t015430z"),
                      make_ftest("regular_file", "20010828t073052z"),
                      make_ftest("regular_file.sig", "20010830t004037z"),
                      make_ftest("symbolic_link", "20021101t044447z"),
                      make_ftest("test", "20010828t215638z"),
                      make_ftest("two_hardlinked_files1", "20010828t073142z"),
                      make_ftest("two_hardlinked_files2", "20010828t073142z")];
        // snapshot 2
        let s2 = vec![make_ftest("", "20020731t015532z"),
                      make_ftest("changeable_permission", "20010828t182330z"),
                      make_ftest("directory_to_file", "20020727t230048z"),
                      make_ftest("executable", "20010828t073429z"),
                      make_ftest("executable2", "20020727t230133z"),
                      make_ftest("executable2/another_file", "20020727t230133z"),
                      make_ftest("fifo", "20010828t073246z"),
                      make_ftest("file_to_directory", "20020727t232406z"),
                      make_ftest("largefile", "20020731t015524z"),
                      make_ftest("new_file", "20020727t230018z"),
                      make_ftest("regular_file", "20020727t225932z"),
                      make_ftest("regular_file.sig", "20010830t004037z"),
                      make_ftest("symbolic_link", "20020727t225946z"),
                      make_ftest("test", "20010828t215638z"),
                      make_ftest("two_hardlinked_files1", "20010828t073142z"),
                      make_ftest("two_hardlinked_files2", "20010828t073142z")];
        // snapshot 3
        let s3 = vec![make_ftest("", "20020928t183059z"),
                      make_ftest("changeable_permission", "20010828t182330z"),
                      make_ftest("executable", "20010828t073429z"),
                      make_ftest("executable2", "20010828t181927z"),
                      make_ftest("fifo", "20010828t073246z"),
                      make_ftest("largefile", "20020731t034334z"),
                      make_ftest("regular_file", "20010828t073052z"),
                      make_ftest("regular_file.sig", "20010830t004037z"),
                      make_ftest("symbolic_link", "20021101t044448z"),
                      make_ftest("test", "20010828t215638z"),
                      make_ftest("two_hardlinked_files1", "20010828t073142z"),
                      make_ftest("two_hardlinked_files2", "20010828t073142z")];

        vec![s1, s2, s3]
    }

    fn get_single_vol_sizes() -> Vec<Vec<usize>> {
        // note that `ls -l` returns 4096 for directory size, but we consider directories to be
        // null sized.
        // note also that symbolic links are considered to be null sized. This is an open question
        // if it is correct or not.
        vec![vec![0, 0, 0, 0, 0, 30, 30, 0, 456, 3500000, 75650, 456, 0, 0, 11, 11, 0],
             vec![0, 0, 456, 30, 0, 13, 0, 0, 3500001, 6, 75656, 456, 0, 0, 11, 11, 0],
             vec![0, 0, 30, 30, 0, 3500000, 75650, 456, 0, 0, 11, 11, 0]]
    }

    #[test]
    fn file_list() {
        let expected_files = get_single_vol_files();
        let backend = LocalBackend::new("tests/backups/single_vol");
        let files = BackupFiles::new(&backend).unwrap();
        // println!("debug files\n---------\n{:#?}\n----------", files);
        let actual_files = files.snapshots().map(|s| {
            s.files()
             .map(|f| FileTest::from_file(&f))
             .filter(|f| f.path.to_str().is_some())
             .collect::<Vec<_>>()
        });
        assert_eq!(files.snapshots().count(), 3);
        for (actual, expected) in actual_files.zip(expected_files) {
            // println!("\nExpected:\n{:#?}\nActual:\n{:#?}", expected, actual);
            assert_eq!(actual, expected);
        }
    }

    #[test]
    fn size_hint() {
        let backend = LocalBackend::new("tests/backups/single_vol");
        let files = BackupFiles::new(&backend).unwrap();
        let actual_sizes = files.snapshots().map(|s| {
            s.files()
             .map(|f| f.size_hint().unwrap())
             .collect::<Vec<_>>()
        });
        let expected_sizes = get_single_vol_sizes();

        // iterate all over the snapshots
        for (actual, expected) in actual_sizes.zip(expected_sizes) {
            assert_eq!(actual.len(), expected.len());
            // println!("debug {:?}", actual);
            // iterate all the files
            for (actual, expected) in actual.iter().zip(expected) {
                assert!(actual.0 <= expected && actual.1 >= expected,
                        "failed: valid interval: [{} - {}], real value: {}",
                        actual.0,
                        actual.1,
                        expected);
            }
        }
    }

    #[test]
    fn display() {
        // avoid test differences for time zones
        let _lock = set_time_zone("Europe/Rome");

        let backend = LocalBackend::new("tests/backups/single_vol");
        let files = BackupFiles::new(&backend).unwrap();
        println!("Backup snapshots:");
        for snapshot in files.snapshots() {
            println!("Snapshot {}\n{}",
                     to_pretty_local(snapshot.time()),
                     snapshot.files().to_display());
        }
    }

    #[test]
    fn mode_display() {
        // see http://permissions-calculator.org/symbolic/
        // for help on permissions
        assert_eq!(_mode_display(None), "?");
        assert_eq!(_mode_display(Some(0o777)), "rwxrwxrwx");
        assert_eq!(_mode_display(Some(0o000)), "---------");
        assert_eq!(_mode_display(Some(0o444)), "r--r--r--");
        assert_eq!(_mode_display(Some(0o700)), "rwx------");
        assert_eq!(_mode_display(Some(0o542)), "r-xr---w-");
        assert_eq!(_mode_display(Some(0o4100)), "--s------");
        assert_eq!(_mode_display(Some(0o4000)), "--S------");
        assert_eq!(_mode_display(Some(0o7000)), "--S--S--T");
        assert_eq!(_mode_display(Some(0o7111)), "--s--s--t");
    }
}<|MERGE_RESOLUTION|>--- conflicted
+++ resolved
@@ -331,12 +331,8 @@
 
 
 impl Display for ModeDisplay {
-<<<<<<< HEAD
+    #[cfg_attr(rustfmt, rustfmt_skip)]
     fn fmt(&self, f: &mut Formatter) -> Result<(), fmt::Error> {
-=======
-    #[cfg_attr(rustfmt, rustfmt_skip)]
-    fn fmt(&self, f: &mut Formatter) -> Result<(), Error> {
->>>>>>> 1f18acf1
         // from octal permissions to rwx ls style
         if let Some(mode) = self.0 {
             let special = mode >> 9;
